﻿// Copyright Melvin Brink 2023. All Rights Reserved.

#pragma once

#include "Engine/AssetUserData.h"
#include "morton.h"
#include "NavMeshSettings.h"
#include "unordered_dense.h"
#include "Engine/StaticMeshActor.h"

#define DIRECTION_X_NEGATIVE 0b100000
#define DIRECTION_Y_NEGATIVE 0b010000
#define DIRECTION_Z_NEGATIVE 0b001000
#define DIRECTION_X_POSITIVE 0b000100
#define DIRECTION_Y_POSITIVE 0b000010
#define DIRECTION_Z_POSITIVE 0b000001

#define LAYER_INDEX_INVALID 11



/**
 * Used to store static values that will be used often during generation where performance is critical.
 *
 * Uses UNavMeshSettings for initializing these values.
 *
 * Initialize should be called everytime a new level is opened with the settings for that level.
 */
struct FNavMeshData
{
	static inline constexpr uint16 MortonOffsets[10] = {1024, 512, 256, 128, 64, 32, 16, 8, 4, 2};
	static inline uint8 VoxelSizeExponent = 2;
	static inline uint8 StaticDepth = 6;
	static inline constexpr uint8 DynamicDepth = 10;
	static inline int32 ChunkSize = 1024 << VoxelSizeExponent;
	static inline uint8 KeyShift = 12;
	static inline int32 NodeSizes[10];
	static inline int32 NodeHalveSizes[10];
	static inline FCollisionShape CollisionBoxes[10];
	
	static void Initialize(const UNavMeshSettings* NavMeshSettings)
	{
		VoxelSizeExponent = NavMeshSettings->VoxelSizeExponent;
		StaticDepth = NavMeshSettings->StaticDepth;
		ChunkSize = 1024 << VoxelSizeExponent;
		KeyShift = 10 + VoxelSizeExponent;
		
		for (uint8 LayerIndex = 0; LayerIndex < DynamicDepth; ++LayerIndex)
		{
			NodeSizes[LayerIndex] = ChunkSize >> LayerIndex;
			NodeHalveSizes[LayerIndex] = NodeSizes[LayerIndex] >> 1;
			CollisionBoxes[LayerIndex] = FCollisionShape::MakeBox(FVector(NodeHalveSizes[LayerIndex]));
		}
	}
};

/**
 * Same as FNavMeshData but stores static debug values instead.
 *
 * Used by the debugger to determine what to draw.
 */
struct FNavMeshDebugSettings
{
	static inline bool bDebugEnabled = false;
	static inline bool bDisplayNodes = false;
	static inline bool bDisplayNodeBorder = false;
	static inline bool bDisplayRelations = false;
	static inline bool bDisplayPaths = false;
	static inline bool bDisplayChunks = false;

	static void Initialize(
		const bool InbDebugEnabled = false,
		const bool InbDisplayNodes = false,
		const bool InbDisplayNodeBorder = false,
		const bool InbDisplayRelations = false,
		const bool InbDisplayPaths = false,
		const bool InbDisplayChunks = false)
	{
		bDebugEnabled = InbDebugEnabled;
		bDisplayNodes = InbDisplayNodes;
		bDisplayNodeBorder = InbDisplayNodeBorder;
		bDisplayRelations = InbDisplayRelations;
		bDisplayPaths = InbDisplayPaths;
		bDisplayChunks = InbDisplayChunks;
	}
};

/**
 * Used to represent the location of a node within a chunk's local-space.
 * A chunk's origin will be in its negative-most corner meaning that all node's inside it have positive coordinates.
 *
 * Any axis value can safely under/over-flow because it will always be a valid location in the chunk/octree.
 */
struct F3DVector10
{
	uint_fast16_t X: 10;
	uint_fast16_t Y: 10;
	uint_fast16_t Z: 10;

	// Keep in mind that the morton-code supports 10 bits per axis.
	FORCEINLINE uint_fast32_t ToMortonCode() const
	{
		return libmorton::morton3D_32_encode(X, Y, Z);
	}
	
	FORCEINLINE static F3DVector10 FromMortonCode(const uint_fast32_t MortonCode)
	{
		uint_fast16_t OutX;
		uint_fast16_t OutY;
		uint_fast16_t OutZ;
		libmorton::morton3D_32_decode(MortonCode, OutX, OutY, OutZ);
		return F3DVector10(OutX, OutY, OutZ);
	}

	FORCEINLINE F3DVector10 operator+(const uint_fast16_t Value) const
	{
		return F3DVector10(X + Value, Y + Value, Z + Value);
	}

	FORCEINLINE F3DVector10 operator+(const F3DVector10& OtherVector) const
	{
		return F3DVector10(X + OtherVector.X, Y + OtherVector.Y, Z + OtherVector.Z);
	}

	FORCEINLINE F3DVector10 operator-(const uint_fast16_t Value) const
	{
		return F3DVector10(X - Value, Y - Value, Z - Value);
	}

	FORCEINLINE F3DVector10 operator-(const F3DVector10& OtherVector) const
	{
		return F3DVector10(X - OtherVector.X, Y - OtherVector.Y, Z - OtherVector.Z);
	}

	FORCEINLINE bool operator==(const F3DVector10& OtherVector) const {
		return X == OtherVector.X && Y == OtherVector.Y && Z == OtherVector.Z;
	}

	FORCEINLINE FVector ToVector() const
	{
		return FVector(X, Y, Z);
	}

	explicit F3DVector10(const uint16 InX, const uint16 InY, const uint16 InZ)
		: X(InX), Y(InY), Z(InZ) {}

	explicit F3DVector10(const uint_fast16_t InX, const uint_fast16_t InY, const uint_fast16_t InZ)
		: X(InX), Y(InY), Z(InZ) {}

	F3DVector10()
		:X(0), Y(0), Z(0)
	{}
};

/**
 * Coordinates used for chunks or nodes that exist in global-space.
 */
struct F3DVector32
{
	int_fast32_t X;
	int_fast32_t Y;
	int_fast32_t Z;
	
	// Creates key from the coordinates, usable for hashmaps.
	// The F3DVector32 can have max 31 bits per axis to support this method.
	FORCEINLINE uint64_t ToKey() const {
		auto Encode = [](const int_fast32_t Val) -> uint64_t {
			uint64_t Result = (Val >> FNavMeshData::KeyShift) & 0xFFFFF; // Get the first 20 bits
			Result |= ((Val < 0) ? 1ULL : 0ULL) << 20; // Add sign bit
			return Result;
		};
        
		return (Encode(X) << 42) | (Encode(Y) << 21) | Encode(Z);
	}

	// Creates a F3DVector32 from a previously generated Key.
	static F3DVector32 FromKey(const uint64_t Key) {
		auto Decode = [](const uint64_t Val) -> int_fast32_t {
			int_fast32_t Result = Val & 0xFFFFF; // Get the 20 bits
			if (Val & (1 << 20)) { // Check sign bit
				Result |= 0xFFF00000; // Apply sign if necessary
			}
			return Result << FNavMeshData::KeyShift; // Shift back
		};

		F3DVector32 Vector32;
		Vector32.X = Decode((Key >> 42) & 0x1FFFFF);
		Vector32.Y = Decode((Key >> 21) & 0x1FFFFF);
		Vector32.Z = Decode(Key & 0x1FFFFF);
		return Vector32;
	}
	
	FORCEINLINE F3DVector32 ComponentMin(const F3DVector32& Other) const
	{
		return F3DVector32(FMath::Min(X, Other.X), FMath::Min(Y, Other.Y), FMath::Min(Z, Other.Z));
	}

	FORCEINLINE F3DVector32 ComponentMax(const F3DVector32& Other) const
	{
		return F3DVector32(FMath::Max(X, Other.X), FMath::Max(Y, Other.Y), FMath::Max(Z, Other.Z));
	}

	FORCEINLINE F3DVector32 ComponentMin(const F3DVector32& Other) const
	{
		return F3DVector32(FMath::Min(X, Other.X), FMath::Min(Y, Other.Y), FMath::Min(Z, Other.Z));
	}

	FORCEINLINE F3DVector32 ComponentMax(const F3DVector32& Other) const
	{
		return F3DVector32(FMath::Max(X, Other.X), FMath::Max(Y, Other.Y), FMath::Max(Z, Other.Z));
	}

	FORCEINLINE F3DVector32 operator+(const uint_fast32_t Value) const
	{
		return F3DVector32(X + Value, Y + Value, Z + Value);
	}

	FORCEINLINE F3DVector32 operator-(const uint_fast32_t Value) const
	{
		return F3DVector32(X - Value, Y - Value, Z - Value);
	}

	FORCEINLINE F3DVector32 operator+(const F3DVector10& LocalCoordinate) const
	{
		return F3DVector32(X + LocalCoordinate.X, Y + LocalCoordinate.Y, Z + LocalCoordinate.Z);
	}

	FORCEINLINE F3DVector32 operator-(const F3DVector10& LocalCoordinate) const
	{
		return F3DVector32(X - LocalCoordinate.X, Y - LocalCoordinate.Y, Z - LocalCoordinate.Z);
	}

	FORCEINLINE F3DVector32 operator+(const F3DVector32& GlobalCoordinate) const
	{
		return F3DVector32(X + GlobalCoordinate.X, Y + GlobalCoordinate.Y, Z + GlobalCoordinate.Z);
	}

	FORCEINLINE F3DVector32 operator-(const F3DVector32& GlobalCoordinate) const
	{
		return F3DVector32(X - GlobalCoordinate.X, Y - GlobalCoordinate.Y, Z - GlobalCoordinate.Z);
	}

	FORCEINLINE bool operator==(const F3DVector32& OtherVector) const {
		return X == OtherVector.X && Y == OtherVector.Y && Z == OtherVector.Z;
	}

	FORCEINLINE FVector ToVector() const
	{
		return FVector(X, Y, Z);
	}

	explicit F3DVector32(const FVector &InVector)
	{
		X = static_cast<int_fast32_t>(std::round(InVector.X));
		Y = static_cast<int_fast32_t>(std::round(InVector.Y));
		Z = static_cast<int_fast32_t>(std::round(InVector.Z));
	}

	explicit F3DVector32(const int32 InValue)
		: X(InValue), Y(InValue), Z(InValue) {}

	explicit F3DVector32(const int32 InX, const int32 InY, const int32 InZ)
		: X(InX), Y(InY), Z(InZ) {}

	explicit F3DVector32()
		: X(0), Y(0), Z(0) {}
};

// todo
struct FOctreeLeaf
{
	uint_fast64_t SubNodes = 0;
};

/**
 * Stores a 4-bit layer-index value for each neighbour a node has.
 */
struct FOctreeNeighbours
{
	uint8 NeighbourX_N: 4 = LAYER_INDEX_INVALID; // X negative
	uint8 NeighbourY_N: 4 = LAYER_INDEX_INVALID; // Y negative
	uint8 NeighbourZ_N: 4 = LAYER_INDEX_INVALID; // Z negative
	uint8 NeighbourX_P: 4 = LAYER_INDEX_INVALID; // X positive
	uint8 NeighbourY_P: 4 = LAYER_INDEX_INVALID; // Y positive
	uint8 NeighbourZ_P: 4 = LAYER_INDEX_INVALID; // Z positive

	FORCEINLINE uint8 GetFromDirection(const uint8 Direction) const
	{
		switch (Direction)
		{
		case DIRECTION_X_NEGATIVE:
			return NeighbourX_N;
		case DIRECTION_Y_NEGATIVE:
			return NeighbourY_N;
		case DIRECTION_Z_NEGATIVE:
			return NeighbourZ_N;
		case DIRECTION_X_POSITIVE:
			return NeighbourX_P;
		case DIRECTION_Y_POSITIVE:
			return NeighbourY_P;
		case DIRECTION_Z_POSITIVE:
			return NeighbourZ_P;
		default:
			return LAYER_INDEX_INVALID;
		}
	}

	FORCEINLINE void SetFromDirection(const uint8 LayerIndex, const uint8 Direction)
	{
		switch (Direction)
		{
		case DIRECTION_X_NEGATIVE:
			NeighbourX_N = LayerIndex;
			break;
		case DIRECTION_Y_NEGATIVE:
			NeighbourY_N = LayerIndex;
			break;
		case DIRECTION_Z_NEGATIVE:
			NeighbourZ_N = LayerIndex;
			break;
		case DIRECTION_X_POSITIVE:
			NeighbourX_P = LayerIndex;
			break;
		case DIRECTION_Y_POSITIVE:
			NeighbourY_P = LayerIndex;
			break;
		case DIRECTION_Z_POSITIVE:
			NeighbourZ_P = LayerIndex;
			break;
		default:
			break;
		}
	}

	FORCEINLINE bool IsNeighbourValid(const uint8 Direction) const
	{
		switch (Direction)
		{
		case DIRECTION_X_NEGATIVE:
			return NeighbourX_N != LAYER_INDEX_INVALID;
		case DIRECTION_Y_NEGATIVE:
			return NeighbourY_N != LAYER_INDEX_INVALID;
		case DIRECTION_Z_NEGATIVE:
			return NeighbourZ_N != LAYER_INDEX_INVALID;
		case DIRECTION_X_POSITIVE:
			return NeighbourX_P != LAYER_INDEX_INVALID;
		case DIRECTION_Y_POSITIVE:
			return NeighbourY_P != LAYER_INDEX_INVALID;
		case DIRECTION_Z_POSITIVE:
			return NeighbourZ_P != LAYER_INDEX_INVALID;
		default:
			return false;
		}
	}
};

/**
 * Necessary data for finding any given node.
 */
struct FNodeLookupData
{
	uint_fast32_t MortonCode;
	uint8 LayerIndex;
	uint64_t ChunkKey;

	FNodeLookupData(): MortonCode(0), LayerIndex(LAYER_INDEX_INVALID), ChunkKey(0){}
};

/**
 * 128 bit node used in the 3D navigation-mesh for pathfinding.
 *
 * - MortonCode: represents its location in a single value.
 *   Allows for memory coherency, and bitwise-operations to quickly calculate neighbours etc.
 * - Neighbours: Stores a 4 bit layer-index for locating each neighbour in the octree.
 * - DynamicIndex: Represents the octree the children of this node are stored on, 0 being the static octree. todo remove this, we only need to know d-index of neighbours/children.
 * - ChunkBorder: Bitmask for determining the border this voxel is next to.
 *   Used to efficiently calculate the next chunk.
 * - IsOccluded(): If the node is occluded.
 * - IsFilled(): If the node has children.
 *
 * todo change to class.
 */
struct FOctreeNode
{
	static constexpr uint_fast32_t BoolFilledMask = 1u << 30; // Filled boolean mask on the MortonCode
	static constexpr uint_fast32_t BoolOccludedMask = 1u << 31; // Occluded boolean mask on the MortonCode
	static constexpr uint_fast32_t MortonMask = (1u << 30) - 1;
	static constexpr int LayerShiftAmount[10] = {30, 30, 27, 24, 21, 18, 15, 12, 9, 6}; // todo change to make 30, 27, 24 etc...
	static constexpr int ParentShiftAmount[10] = {30, 27, 24, 21, 18, 15, 12, 9, 6, 3};

	uint_fast32_t MortonCode;
	FOctreeNeighbours Neighbours;
	uint8 ChunkBorder: 6; // todo might not be needed because can be tracked in navigation algo?
	// todo 8 bits for dynamic index for each neighbour + child + parent???? 128 dynamic-objects a chunk (first bit for static octree)

	FOctreeNode(uint_fast16_t NodeLocalLocationX, uint_fast16_t NodeLocalLocationY, uint_fast16_t NodeLocalLocationZ):
		ChunkBorder(0)
	{
		// Right bit-shift using the Voxel-Size-Exponent into morton-space.
		NodeLocalLocationX >>= FNavMeshData::VoxelSizeExponent;
		NodeLocalLocationY >>= FNavMeshData::VoxelSizeExponent;
		NodeLocalLocationZ >>= FNavMeshData::VoxelSizeExponent;
		MortonCode = libmorton::morton3D_32_encode(NodeLocalLocationX, NodeLocalLocationY, NodeLocalLocationZ);
	}

	FOctreeNode():
		MortonCode(0), ChunkBorder(0)
	{}

	FORCEINLINE F3DVector10 GetLocalLocation() const
	{
		uint_fast16_t TempX, TempY, TempZ;
		libmorton::morton3D_32_decode(GetMortonCode(), TempX, TempY, TempZ);

		// Left bit-shift using the Voxel-Size-Exponent into local-space.
		TempX <<= FNavMeshData::VoxelSizeExponent;
		TempY <<= FNavMeshData::VoxelSizeExponent;
		TempZ <<= FNavMeshData::VoxelSizeExponent;
		return F3DVector10(TempX, TempY, TempZ);
	}
	
	FORCEINLINE F3DVector32 GetGlobalLocation(const F3DVector32 &ChunkLocation) const
	{
		return ChunkLocation + GetLocalLocation();
	}

	FORCEINLINE uint_fast32_t GetMortonCode() const
	{
		return MortonCode & MortonMask;
	}

	FORCEINLINE static uint_fast32_t GetMortonCodeFromLocalLocation(const F3DVector10 LocalLocation)
	{
		return libmorton::morton3D_32_encode(LocalLocation.X, LocalLocation.Y, LocalLocation.Z);
	}
	
	FORCEINLINE uint_fast32_t GetParentMortonCode(const uint8 LayerIndex) const
	{
		const uint_fast32_t ParentMask = ~((1 << ParentShiftAmount[LayerIndex-1]) - 1);
		return GetMortonCode() & ParentMask;
	}
	
	FORCEINLINE static uint_fast32_t GetParentMortonCode(const uint_fast32_t MortonCode, const uint8 ParentLayerIndex)
	{
		const uint_fast32_t ParentMask = ~((1 << ParentShiftAmount[ParentLayerIndex-1]) - 1);
		return MortonCode & ParentMask;
	}

	FORCEINLINE void SetFilled(const bool Value)
	{
		if (Value) MortonCode |= BoolFilledMask;
		else MortonCode &= ~BoolFilledMask;
	}

	FORCEINLINE void SetOccluded(const bool Value)
	{
		if (Value) MortonCode |= BoolOccludedMask;
		else MortonCode &= ~BoolOccludedMask;
	}
	
	FORCEINLINE bool IsFilled() const
	{
		return MortonCode & BoolFilledMask;
	}

	FORCEINLINE bool IsOccluded() const
	{
		return MortonCode & BoolOccludedMask;
	}

	std::array<uint8, 6> GetNeighbourLayerIndexes() const
	{
		std::array<uint8, 6> NeighbourLayerIndexes;

		int Index = 0;
		for (int Direction = 0b100000; Direction >= 0b000001; Direction>>=1, ++Index)
		{
			switch (Direction) {
			case DIRECTION_X_NEGATIVE:
				NeighbourLayerIndexes[Index] = Neighbours.NeighbourX_N;
				break;
			case DIRECTION_Y_NEGATIVE:
				NeighbourLayerIndexes[Index] = Neighbours.NeighbourY_N;
				break;
			case DIRECTION_Z_NEGATIVE:
				NeighbourLayerIndexes[Index] = Neighbours.NeighbourZ_N;
				break;
			case DIRECTION_X_POSITIVE:
				NeighbourLayerIndexes[Index] = Neighbours.NeighbourX_P;
				break;
			case DIRECTION_Y_POSITIVE:
				NeighbourLayerIndexes[Index] = Neighbours.NeighbourY_P;
				break;
			case DIRECTION_Z_POSITIVE:
				NeighbourLayerIndexes[Index] = Neighbours.NeighbourZ_P;
				break;
			default:
				break;
			}
		}

		return NeighbourLayerIndexes;
	}
};

typedef ankerl::unordered_dense::map<uint_fast32_t, FOctreeNode> FNodesMap;

/**
 * The octree stores all the nodes in 10 different layers, each layer having higher resolution nodes.
 * Leaf nodes are stored in a separate list.
 *
 * The origin is located at the negative most voxel's center point.
 * This makes the morton-codes align correctly since the morton codes represent the node's center point.
 */
struct FOctree
{
	TArray<FNodesMap> Layers;
	TArray<FOctreeLeaf> Leafs;

	FOctree()
	{
		Layers.Reserve(10);
		for (uint8 i = 0; i < 10; i++)
		{
			Layers.Add(FNodesMap());
		}
	}
};

/**
 * A Chunk stores a list of octree pointers.
 * The first octree at index 0 is the static-octree which will never change in size.
 * All the other octree's are dynamic and accessible from index 1-4096, and represent the dynamic-object's nodes.
 */
struct FChunk
{
	F3DVector32 Location; // Located at the negative most location.
	TArray<TSharedPtr<FOctree>> Octrees;
	
	FChunk(const F3DVector32 &InLocation)
		: Location(InLocation)
	{
		// Create the static octree, this octree should always exist.
		Octrees.Add(MakeShared<FOctree>());
	}

	FChunk()
		: Location(0, 0, 0)
	{
		// Create the static octree, this octree should always exist.
		Octrees.Add(MakeShared<FOctree>());
	}

	FORCEINLINE FVector GetCenter(const uint32 ChunkHalveSize) const
	{
		return FVector(
			Location.X + ChunkHalveSize,
			Location.Y + ChunkHalveSize,
			Location.Z + ChunkHalveSize
		);
	}
};

<<<<<<< HEAD
// The navigation-mesh is a hashmap of chunks, each being a SVO tree.
typedef ankerl::unordered_dense::map<uint_fast64_t, FChunk> FNavMesh;


=======
// The navigation-mesh is a hashmap of chunks.
typedef ankerl::unordered_dense::map<uint_fast64_t, FChunk> FNavMesh;



>>>>>>> bcc54996
/**
 * Stores min/max boundaries where both are rounded down to the nearest integer.
 * This is more efficient for both cache and calculations.
 */
struct FBounds
{
	F3DVector32 Max;
	F3DVector32 Min;
<<<<<<< HEAD

	FBounds() : Max(F3DVector32()), Min(F3DVector32()) {}

	explicit FBounds(const AActor* Actor)
=======
	bool bIsValid;

	FBounds() : Max(F3DVector32()), Min(F3DVector32()), bIsValid(false) {}

	explicit FBounds(const AActor* Actor) : bIsValid(true)
>>>>>>> bcc54996
	{
		FVector Origin, Extent;
		Actor->GetActorBounds(false, Origin, Extent, true);
        
		// Convert to F3DVector32.
		Max = F3DVector32(	FMath::FloorToInt(Origin.X + Extent.X), 
							FMath::FloorToInt(Origin.Y + Extent.Y), 
							FMath::FloorToInt(Origin.Z + Extent.Z));

		Min = F3DVector32(	FMath::FloorToInt(Origin.X - Extent.X), 
							FMath::FloorToInt(Origin.Y - Extent.Y), 
							FMath::FloorToInt(Origin.Z - Extent.Z));
	}
<<<<<<< HEAD

	FORCEINLINE bool Equals(const FBounds& InActorBounds) const
	{
		return	Max.X == InActorBounds.Max.X && Max.Y == InActorBounds.Max.Y && Max.Z == InActorBounds.Max.Z &&
				Min.X == InActorBounds.Min.X && Min.Y == InActorBounds.Min.Y && Min.Z == InActorBounds.Min.Z;
=======
	
	FORCEINLINE bool Equals(const FBounds& Other) const
	{
		return	Max.X == Other.Max.X && Max.Y == Other.Max.Y && Max.Z == Other.Max.Z &&
				Min.X == Other.Min.X && Min.Y == Other.Min.Y && Min.Z == Other.Min.Z;
	}

	FORCEINLINE bool IsValid() const
	{
		return bIsValid;
>>>>>>> bcc54996
	}

	FORCEINLINE bool operator!() const
	{
		return	Max.X == 0 && Max.Y == 0 && Max.Z == 0 &&
				Min.X == 0 && Min.Y == 0 && Min.Z == 0;
	}
};

/**
 * Before and after pair of FBounds.
 */
struct FBoundsPair
{
<<<<<<< HEAD
	FBounds Before;
	FBounds After;
	
	explicit FBoundsPair(const AStaticMeshActor* Actor)
		: Before(Actor), After(Actor)
	{}

	explicit FBoundsPair(const FBounds& InBefore, const FBounds& InAfter)
		: Before(InBefore), After(InAfter)
	{}

	FORCEINLINE bool AreEqual() const
	{
		return Before.Equals(After);
=======
	FBounds Previous;
	FBounds Current;

	FBoundsPair() {}
	
	FBoundsPair(const FBounds& InPrevious, const FBounds& InCurrent)
		: Previous(InPrevious), Current(InCurrent) {}

	FBoundsPair(const FBounds& InPrevious, const AActor* Actor)
		: Previous(InPrevious), Current(Actor) {}

	FORCEINLINE bool AreEqual() const
	{
		return Previous.IsValid() && Previous.Equals(Current);
>>>>>>> bcc54996
	}
};<|MERGE_RESOLUTION|>--- conflicted
+++ resolved
@@ -6,7 +6,6 @@
 #include "morton.h"
 #include "NavMeshSettings.h"
 #include "unordered_dense.h"
-#include "Engine/StaticMeshActor.h"
 
 #define DIRECTION_X_NEGATIVE 0b100000
 #define DIRECTION_Y_NEGATIVE 0b010000
@@ -188,16 +187,6 @@
 		Vector32.Y = Decode((Key >> 21) & 0x1FFFFF);
 		Vector32.Z = Decode(Key & 0x1FFFFF);
 		return Vector32;
-	}
-	
-	FORCEINLINE F3DVector32 ComponentMin(const F3DVector32& Other) const
-	{
-		return F3DVector32(FMath::Min(X, Other.X), FMath::Min(Y, Other.Y), FMath::Min(Z, Other.Z));
-	}
-
-	FORCEINLINE F3DVector32 ComponentMax(const F3DVector32& Other) const
-	{
-		return F3DVector32(FMath::Max(X, Other.X), FMath::Max(Y, Other.Y), FMath::Max(Z, Other.Z));
 	}
 
 	FORCEINLINE F3DVector32 ComponentMin(const F3DVector32& Other) const
@@ -561,18 +550,11 @@
 	}
 };
 
-<<<<<<< HEAD
-// The navigation-mesh is a hashmap of chunks, each being a SVO tree.
-typedef ankerl::unordered_dense::map<uint_fast64_t, FChunk> FNavMesh;
-
-
-=======
 // The navigation-mesh is a hashmap of chunks.
 typedef ankerl::unordered_dense::map<uint_fast64_t, FChunk> FNavMesh;
 
 
 
->>>>>>> bcc54996
 /**
  * Stores min/max boundaries where both are rounded down to the nearest integer.
  * This is more efficient for both cache and calculations.
@@ -581,18 +563,11 @@
 {
 	F3DVector32 Max;
 	F3DVector32 Min;
-<<<<<<< HEAD
-
-	FBounds() : Max(F3DVector32()), Min(F3DVector32()) {}
-
-	explicit FBounds(const AActor* Actor)
-=======
 	bool bIsValid;
 
 	FBounds() : Max(F3DVector32()), Min(F3DVector32()), bIsValid(false) {}
 
 	explicit FBounds(const AActor* Actor) : bIsValid(true)
->>>>>>> bcc54996
 	{
 		FVector Origin, Extent;
 		Actor->GetActorBounds(false, Origin, Extent, true);
@@ -606,13 +581,6 @@
 							FMath::FloorToInt(Origin.Y - Extent.Y), 
 							FMath::FloorToInt(Origin.Z - Extent.Z));
 	}
-<<<<<<< HEAD
-
-	FORCEINLINE bool Equals(const FBounds& InActorBounds) const
-	{
-		return	Max.X == InActorBounds.Max.X && Max.Y == InActorBounds.Max.Y && Max.Z == InActorBounds.Max.Z &&
-				Min.X == InActorBounds.Min.X && Min.Y == InActorBounds.Min.Y && Min.Z == InActorBounds.Min.Z;
-=======
 	
 	FORCEINLINE bool Equals(const FBounds& Other) const
 	{
@@ -623,7 +591,6 @@
 	FORCEINLINE bool IsValid() const
 	{
 		return bIsValid;
->>>>>>> bcc54996
 	}
 
 	FORCEINLINE bool operator!() const
@@ -638,22 +605,6 @@
  */
 struct FBoundsPair
 {
-<<<<<<< HEAD
-	FBounds Before;
-	FBounds After;
-	
-	explicit FBoundsPair(const AStaticMeshActor* Actor)
-		: Before(Actor), After(Actor)
-	{}
-
-	explicit FBoundsPair(const FBounds& InBefore, const FBounds& InAfter)
-		: Before(InBefore), After(InAfter)
-	{}
-
-	FORCEINLINE bool AreEqual() const
-	{
-		return Before.Equals(After);
-=======
 	FBounds Previous;
 	FBounds Current;
 
@@ -668,6 +619,5 @@
 	FORCEINLINE bool AreEqual() const
 	{
 		return Previous.IsValid() && Previous.Equals(Current);
->>>>>>> bcc54996
 	}
 };