--- conflicted
+++ resolved
@@ -25,11 +25,6 @@
 	void GenerateChunks(const TBounds<F3DVector32>& LevelBounds);
 	void RasterizeStaticNode(FChunk* Chunk, FNode &Node, const uint8 LayerIndex);
 	void SetNegativeNeighbourRelations(const FChunk* Chunk);
-<<<<<<< HEAD
-	void SetNodeRelations(const FChunk* Chunk, FNode& Node, const uint8 NodeLayerIdx);
-	static void RecursiveSetChildNodesRelation(const FChunk* Chunk, const FNode* Node, const uint8 LayerIdx, const uint8 LayerIdxToSet, const uint8 Direction);
-=======
->>>>>>> bd80536f
 
 	// Variables
 	FNavMeshPtr NavMeshPtr;
