﻿// Copyright Melvin Brink 2023. All Rights Reserved.

#pragma once

#include "CoreMinimal.h"
#include "MBNavigation/Types/NavMesh.h"
#include "HAL/Runnable.h"
#include "HAL/RunnableThread.h"

DECLARE_LOG_CATEGORY_EXTERN(LogNavMeshUpdater, Log, All);



typedef std::pair<MortonCode, OctreeDirection> FNodeRelationPair;

/**
 * 
 */
class MBNAVIGATION_API FNavMeshUpdater final : public FRunnable
{
public:
	explicit FNavMeshUpdater(const TSharedPtr<TPromise<void>>& Promise, const FNavMeshPtr& InNavMeshPtr, const UWorld* InWorld, const std::vector<TBoundsPair<F3DVector32>>& InBoundsPairs)
		: NavMeshPtr(InNavMeshPtr), World(InWorld), BoundsPairs(InBoundsPairs), StopTaskCounter(0)
	{
		this->Promise = Promise;
		Thread = FRunnableThread::Create(this, TEXT("NavMeshUpdateThread"));
	}

	virtual ~FNavMeshUpdater() override
	{
		if (Thread) {
			Thread->Kill(true);
			delete Thread;
		}
	}

	virtual bool Init() override { return true; }
	virtual void Exit() override { Promise->SetValue(); }
	virtual uint32 Run() override;
	virtual void Stop() override { StopTaskCounter.Increment(); }
	bool IsRunning() const { return bIsRunning; }

private:
<<<<<<< HEAD
	template<typename Func> void ForEachChunkIntersectingBounds(const TBounds<F3DVector32>& Bounds, const uint8 LayerIdx, Func Callback);
	static void InitializeParents(const FChunk* Chunk, const uint_fast32_t MortonCode, const uint8 LayerIdx);
	
	bool StartReRasterizeNode(const FChunk* Chunk, const uint_fast32_t MortonCode, const uint8 LayerIdx, const uint8 RelationsToUpdate);
	void RecursiveReRasterizeNode(const FChunk* Chunk, FNode& Node, const F3DVector10 NodeMortonLocation, const uint8 NodeLayerIdx, const uint8 RelationsToUpdate);

	bool StartClearUnoccludedChildren(const FChunk* Chunk, const uint_fast32_t NodeMortonCode, const uint8 LayerIdx);
	void RecursiveClearUnoccludedChildren(const FChunk* Chunk, const FNode& Node, const uint8 LayerIdx);
	
	static void StartClearAllChildren(const FChunk* Chunk, const uint_fast32_t NodeMortonCode, const uint8 LayerIdx);
	static void RecursiveClearAllChildren(const FChunk* Chunk, const FNode& Node, const uint8 LayerIdx);
	
	void UnRasterize(const FChunk* Chunk, const std::unordered_set<uint_fast32_t>& NodeMortonCodes, const uint8 LayerIdx);
	void SetNodeRelations(const FChunk* Chunk, FNode& Node, const uint8 NodeLayerIdx, uint8 RelationsToUpdate);
=======
	template<typename Func> void ForEachChunkIntersection(const TBounds<F3DVector32>& Bounds, const uint8 LayerIdx, Func Callback);

	bool StartReRasterizeNode(const FChunk* Chunk, const uint_fast32_t MortonCode, const uint8 LayerIdx, const OctreeDirection RelationsToUpdate);
	static void RecursiveReRasterizeNode(const UWorld* World, const FChunk* Chunk, FNode& Node, const uint8 LayerIdx, const F3DVector10 MortonLocation);
	
	bool StartClearUnoccludedChildrenOfNode(const FChunk* Chunk, const uint_fast32_t NodeMortonCode, const uint8 LayerIdx, const OctreeDirection RelationsToUpdate);
	void RecursiveClearUnoccludedChildren(const FChunk* Chunk, FNode& Node, const uint8 LayerIdx, const OctreeDirection RelationsToUpdate);
	
	void StartClearAllChildrenOfNode(const FChunk* Chunk, const uint_fast32_t NodeMortonCode, const uint8 LayerIdx, const OctreeDirection RelationsToUpdate);
	static void RecursiveClearAllChildren(const FChunk* Chunk, const FNode& Node, const uint8 LayerIdx);
>>>>>>> bd80536f
	
	void InitializeParents(const FChunk* Chunk, const uint_fast32_t ChildMortonCode, const uint8 ChildLayerIdx);
	void TryUnRasterizeNodes(const FChunk* Chunk,  const std::unordered_set<MortonCode>& NodeMortonCodes, const uint8 LayerIdx);

	TSharedPtr<TPromise<void>> Promise;
	FNavMeshPtr NavMeshPtr;
	const UWorld* World;
<<<<<<< HEAD
=======
	std::vector<TBoundsPair<F3DVector32>> BoundsPairs;

	FRunnableThread* Thread;
	FThreadSafeCounter StopTaskCounter;
	bool bIsRunning = false;

	// todo: temp method in the meantime. Replace eventually.
	void SetNegativeNeighbourRelations(const FChunk* Chunk);
>>>>>>> bd80536f
};<|MERGE_RESOLUTION|>--- conflicted
+++ resolved
@@ -41,22 +41,6 @@
 	bool IsRunning() const { return bIsRunning; }
 
 private:
-<<<<<<< HEAD
-	template<typename Func> void ForEachChunkIntersectingBounds(const TBounds<F3DVector32>& Bounds, const uint8 LayerIdx, Func Callback);
-	static void InitializeParents(const FChunk* Chunk, const uint_fast32_t MortonCode, const uint8 LayerIdx);
-	
-	bool StartReRasterizeNode(const FChunk* Chunk, const uint_fast32_t MortonCode, const uint8 LayerIdx, const uint8 RelationsToUpdate);
-	void RecursiveReRasterizeNode(const FChunk* Chunk, FNode& Node, const F3DVector10 NodeMortonLocation, const uint8 NodeLayerIdx, const uint8 RelationsToUpdate);
-
-	bool StartClearUnoccludedChildren(const FChunk* Chunk, const uint_fast32_t NodeMortonCode, const uint8 LayerIdx);
-	void RecursiveClearUnoccludedChildren(const FChunk* Chunk, const FNode& Node, const uint8 LayerIdx);
-	
-	static void StartClearAllChildren(const FChunk* Chunk, const uint_fast32_t NodeMortonCode, const uint8 LayerIdx);
-	static void RecursiveClearAllChildren(const FChunk* Chunk, const FNode& Node, const uint8 LayerIdx);
-	
-	void UnRasterize(const FChunk* Chunk, const std::unordered_set<uint_fast32_t>& NodeMortonCodes, const uint8 LayerIdx);
-	void SetNodeRelations(const FChunk* Chunk, FNode& Node, const uint8 NodeLayerIdx, uint8 RelationsToUpdate);
-=======
 	template<typename Func> void ForEachChunkIntersection(const TBounds<F3DVector32>& Bounds, const uint8 LayerIdx, Func Callback);
 
 	bool StartReRasterizeNode(const FChunk* Chunk, const uint_fast32_t MortonCode, const uint8 LayerIdx, const OctreeDirection RelationsToUpdate);
@@ -67,7 +51,6 @@
 	
 	void StartClearAllChildrenOfNode(const FChunk* Chunk, const uint_fast32_t NodeMortonCode, const uint8 LayerIdx, const OctreeDirection RelationsToUpdate);
 	static void RecursiveClearAllChildren(const FChunk* Chunk, const FNode& Node, const uint8 LayerIdx);
->>>>>>> bd80536f
 	
 	void InitializeParents(const FChunk* Chunk, const uint_fast32_t ChildMortonCode, const uint8 ChildLayerIdx);
 	void TryUnRasterizeNodes(const FChunk* Chunk,  const std::unordered_set<MortonCode>& NodeMortonCodes, const uint8 LayerIdx);
@@ -75,8 +58,6 @@
 	TSharedPtr<TPromise<void>> Promise;
 	FNavMeshPtr NavMeshPtr;
 	const UWorld* World;
-<<<<<<< HEAD
-=======
 	std::vector<TBoundsPair<F3DVector32>> BoundsPairs;
 
 	FRunnableThread* Thread;
@@ -85,5 +66,4 @@
 
 	// todo: temp method in the meantime. Replace eventually.
 	void SetNegativeNeighbourRelations(const FChunk* Chunk);
->>>>>>> bd80536f
 };