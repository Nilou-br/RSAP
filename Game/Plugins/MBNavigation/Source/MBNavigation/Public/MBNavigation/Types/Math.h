﻿// Copyright Melvin Brink 2023. All Rights Reserved.

#pragma once

#include "morton.h"
#include "Static.h"

typedef uint_fast32_t MortonCode;
typedef uint_fast64_t ChunkKey;

<<<<<<< HEAD
// Directions within my custom navmesh are handles using 6 bits to represent '-XYZ +XYZ' values.
=======
// Directions within my custom navmesh are handled using 6 bits to represent '-XYZ +XYZ' values.
>>>>>>> bd80536f
// For example, 0b001100 is negative on the Z, and positive on the X.
typedef uint8 OctreeDirection;

#define DIRECTION_X_NEGATIVE 0b100000
#define DIRECTION_Y_NEGATIVE 0b010000
#define DIRECTION_Z_NEGATIVE 0b001000
#define DIRECTION_X_POSITIVE 0b000100
#define DIRECTION_Y_POSITIVE 0b000010
#define DIRECTION_Z_POSITIVE 0b000001
#define DIRECTION_ALL_NEGATIVE 0b111000
#define DIRECTION_ALL_POSITIVE 0b0000111
#define DIRECTION_ALL 0b111111
#define DIRECTION_NONE 0b000000



/**
 * Represents the location of a node within a chunk.
 * Each axis has 10 bit allocated, meaning that it allows for 1024 points per axis in the chunk.
 *
 * @note It's called a morton-vector because it can be directly translated to a valid morton-code.
 */
struct F3DVector10
{
	uint_fast16_t X: 10;
	uint_fast16_t Y: 10;
	uint_fast16_t Z: 10;

	// Converts the coordinates on this vector to a 1-dimensional 32-bit Morton-Code.
	FORCEINLINE uint_fast32_t ToMortonCode() const
	{
		return libmorton::morton3D_32_encode(X, Y, Z);
	}

	static FORCEINLINE uint_fast32_t ToMortonCode(const uint_fast16_t X, const uint_fast16_t Y, const uint_fast16_t Z)
	{
		return libmorton::morton3D_32_encode(X, Y, Z);
	}
	
	FORCEINLINE static F3DVector10 FromMortonCode(const uint_fast32_t MortonCode)
	{
		uint_fast16_t OutX;
		uint_fast16_t OutY;
		uint_fast16_t OutZ;
		libmorton::morton3D_32_decode(MortonCode, OutX, OutY, OutZ);
		return F3DVector10(OutX, OutY, OutZ);
	}

	FORCEINLINE F3DVector10 operator+(const uint_fast16_t Value) const
	{
		return F3DVector10(X + Value, Y + Value, Z + Value);
	}

	FORCEINLINE F3DVector10 operator+(const F3DVector10& Other) const
	{
		return F3DVector10(X + Other.X, Y + Other.Y, Z + Other.Z);
	}

	FORCEINLINE F3DVector10 operator-(const uint_fast16_t Value) const
	{
		return F3DVector10(X - Value, Y - Value, Z - Value);
	}

	FORCEINLINE F3DVector10 operator-(const F3DVector10& Other) const
	{
		return F3DVector10(X - Other.X, Y - Other.Y, Z - Other.Z);
	}

	FORCEINLINE F3DVector10 operator<<(const uint8 Value) const
	{
		return F3DVector10(X << Value, Y << Value, Z << Value);
	}

	FORCEINLINE F3DVector10 operator*(const uint8 Value) const
	{
		return F3DVector10(X * Value, Y * Value, Z * Value);
	}

	FORCEINLINE F3DVector10 operator>>(const uint8 Value) const
	{
		return F3DVector10(X >> Value, Y >> Value, Z >> Value);
	}

	FORCEINLINE F3DVector10 operator&(const uint16 Mask) const
	{
		return F3DVector10(X & Mask, Y & Mask, Z & Mask);
	}

	FORCEINLINE bool operator==(const F3DVector10& Other) const {
		return X == Other.X && Y == Other.Y && Z == Other.Z;
	}

	FORCEINLINE FVector GetCenterVector(const uint8 LayerIndex) const
	{
		return ToVector() + FVector(FNavMeshStatic::MortonOffsets[LayerIndex])/2;
	}

	static FORCEINLINE FVector GetExtentsVector(const uint8 LayerIndex)
	{
		return FVector(FNavMeshStatic::MortonOffsets[LayerIndex])/2;
	}

	FORCEINLINE FVector ToVector() const
	{
		return FVector(X, Y, Z);
	}

	explicit F3DVector10(const uint16 InX, const uint16 InY, const uint16 InZ)
		: X(InX), Y(InY), Z(InZ) {}

	explicit F3DVector10(const uint_fast16_t InX, const uint_fast16_t InY, const uint_fast16_t InZ)
		: X(InX), Y(InY), Z(InZ) {}

	explicit F3DVector10(const uint_fast32_t MortonCode)
	{
		uint_fast16_t TempX, TempY ,TempZ;
		libmorton::morton3D_32_decode(MortonCode, TempX, TempY, TempZ);
		X=TempZ; Y=TempY; Z=TempZ;
	}

	F3DVector10()
		:X(0), Y(0), Z(0)
	{}
};

/**
 * Coordinates used for chunks or nodes that exist in global-space.
 */
struct F3DVector32
{
	int_fast32_t X;
	int_fast32_t Y;
	int_fast32_t Z;
	
	// Creates key from the XYZ coordinates, usable for hashmaps.
	// The F3DVector32 can have max 31 bits per axis to support this method.
	FORCEINLINE uint64_t ToKey() const {
		auto Encode = [](const int_fast32_t Val) -> uint64_t {
			uint64_t Result = (Val >> FNavMeshStatic::KeyShift) & 0xFFFFF;
			Result |= ((Val < 0) ? 1ULL : 0ULL) << 20;
			return Result;
		};
		
		return (Encode(X) << 42) | (Encode(Y) << 21) | Encode(Z);
	}

	// Creates an F3DVector32 from a generated Key.
	static FORCEINLINE F3DVector32 FromKey(const uint64_t Key) {
		auto Decode = [](const uint64_t Val) -> int_fast32_t {
			int_fast32_t Result = Val & 0xFFFFF;
			if (Val & (1 << 20)) {
				Result |= 0xFFF00000;
			}
			return Result << FNavMeshStatic::KeyShift;
		};

		F3DVector32 Vector32;
		Vector32.X = Decode((Key >> 42) & 0x1FFFFF);
		Vector32.Y = Decode((Key >> 21) & 0x1FFFFF);
		Vector32.Z = Decode(Key & 0x1FFFFF);
		return Vector32;
	}

	FORCEINLINE F3DVector32 ComponentMin(const F3DVector32& Other) const
	{
		return F3DVector32(FMath::Min(X, Other.X), FMath::Min(Y, Other.Y), FMath::Min(Z, Other.Z));
	}

	FORCEINLINE F3DVector32 ComponentMax(const F3DVector32& Other) const
	{
		return F3DVector32(FMath::Max(X, Other.X), FMath::Max(Y, Other.Y), FMath::Max(Z, Other.Z));
	}

	FORCEINLINE F3DVector32 operator+(const int_fast32_t Value) const
	{
		return F3DVector32(X + Value, Y + Value, Z + Value);
	}

	FORCEINLINE F3DVector32 operator-(const int_fast32_t Value) const
	{
		return F3DVector32(X - Value, Y - Value, Z - Value);
	}

	FORCEINLINE F3DVector32 operator+(const F3DVector10& Vector10) const
	{
		return F3DVector32(X + Vector10.X, Y + Vector10.Y, Z + Vector10.Z);
	}

	FORCEINLINE F3DVector32 operator-(const F3DVector10& Vector10) const
	{
		return F3DVector32(X - Vector10.X, Y - Vector10.Y, Z - Vector10.Z);
	}

	FORCEINLINE F3DVector32 operator+(const F3DVector32& Other) const
	{
		return F3DVector32(X + Other.X, Y + Other.Y, Z + Other.Z);
	}

	FORCEINLINE F3DVector32 operator-(const F3DVector32& Other) const
	{
		return F3DVector32(X - Other.X, Y - Other.Y, Z - Other.Z);
	}

	FORCEINLINE F3DVector32 operator*(const F3DVector32& Other) const
	{
		return F3DVector32(X * Other.X, Y * Other.Y, Z * Other.Z);
	}

	FORCEINLINE F3DVector32 operator<<(const uint8 Value) const
	{
		return F3DVector32(X << Value, Y << Value, Z << Value);
	}

	FORCEINLINE F3DVector32 operator>>(const uint8 Value) const
	{
		return F3DVector32(X >> Value, Y >> Value, Z >> Value);
	}

	FORCEINLINE F3DVector32 operator&(const uint32 Mask) const
	{
		return F3DVector32(X & Mask, Y & Mask, Z & Mask);
	}

	FORCEINLINE F3DVector32 operator&(const int32 Mask) const
	{
		return F3DVector32(X & Mask | X & INT_MIN, Y & Mask | Y & INT_MIN, Z & Mask | Z & INT_MIN);
	}

	FORCEINLINE bool operator==(const F3DVector32& Other) const {
		return X == Other.X && Y == Other.Y && Z == Other.Z;
	}

	FORCEINLINE FString ToString() const
	{
		return FString::Printf(TEXT("X:'%i', Y:'%i', Z:'%i"), X, Y, Z);
	}

	FORCEINLINE FVector ToVector() const
	{
		return FVector(X, Y, Z);
	}

	static F3DVector32 FromMortonCode(const uint_fast32_t MortonCode, const F3DVector32& ChunkLocation)
	{
		return ChunkLocation + (F3DVector32(F3DVector10::FromMortonCode(MortonCode)) << FNavMeshStatic::VoxelSizeExponent);
	}
	
	// Make sure every axis value fits in 10 bits, unsigned.
	FORCEINLINE F3DVector10 ToVector10() const
	{
		return F3DVector10(static_cast<uint_fast16_t>(X), static_cast<uint_fast16_t>(Y), static_cast<uint_fast16_t>(Z));
	}
	
	static FORCEINLINE F3DVector32 FromVector(const FVector& InVector)
	{
		return F3DVector32(InVector.X, InVector.Y, InVector.Z);
	}

	FORCEINLINE int32 GetLargestAxis() const
	{
		return FMath::Max(FMath::Max(X,Y), Z);
	}

	explicit F3DVector32(const FVector &InVector)
	{
		X = static_cast<int_fast32_t>(std::round(InVector.X));
		Y = static_cast<int_fast32_t>(std::round(InVector.Y));
		Z = static_cast<int_fast32_t>(std::round(InVector.Z));
	}

	explicit F3DVector32(const F3DVector10 &InVector)
	{
		X = static_cast<int_fast32_t>(InVector.X);
		Y = static_cast<int_fast32_t>(InVector.Y);
		Z = static_cast<int_fast32_t>(InVector.Z);
	}

	explicit F3DVector32(const int32 InValue)
		: X(InValue), Y(InValue), Z(InValue) {}

	explicit F3DVector32(const int32 InX, const int32 InY, const int32 InZ)
		: X(InX), Y(InY), Z(InZ) {}

	explicit F3DVector32()
		: X(0), Y(0), Z(0) {}
};

/**
 * Lightweight AABB in 3d space.
 */
template<typename VectorType>
struct TBounds
{
	static_assert(std::is_same_v<VectorType, F3DVector32> || std::is_same_v<VectorType, F3DVector10>, "TBounds can only be instantiated with F3DVector32 or F3DVector10");
	
	VectorType Min;
	VectorType Max;
	bool bIsValid;

	TBounds() : Min(VectorType()), Max(VectorType()), bIsValid(false) {}

	TBounds(const VectorType& VectorMin, const VectorType& VectorMax, const bool InValid = true)
		: Min(VectorMin), Max(VectorMax), bIsValid(InValid)
	{}
	
	explicit TBounds(const AActor* Actor) : bIsValid(true)
	{
		FVector Origin, Extent;
		Actor->GetActorBounds(false, Origin, Extent, true);
        
		// Get the bounds from the Origin and Extent, and rounding the result down to an integer.
		Min = VectorType(	FMath::RoundToInt(Origin.X - Extent.X), 
							FMath::RoundToInt(Origin.Y - Extent.Y), 
							FMath::RoundToInt(Origin.Z - Extent.Z));
		
		Max = VectorType(	FMath::RoundToInt(Origin.X + Extent.X), 
							FMath::RoundToInt(Origin.Y + Extent.Y), 
							FMath::RoundToInt(Origin.Z + Extent.Z));

		// Increment axis on Max if it equals the corresponding axis on Min.
		// There needs to be at-least 1 unit of depth.
		if(Max.X == Min.X) ++Max.X;
		if(Max.Y == Min.Y) ++Max.Y;
		if(Max.Z == Min.Z) ++Max.Z;
	}
	
	FORCEINLINE bool Equals(const TBounds& Other) const
	{
		return	Max.X == Other.Max.X && Max.Y == Other.Max.Y && Max.Z == Other.Max.Z &&
				Min.X == Other.Min.X && Min.Y == Other.Min.Y && Min.Z == Other.Min.Z;
	}

	FORCEINLINE bool IsValid() const
	{
		return bIsValid;
	}

	FORCEINLINE TBounds operator+(const VectorType& Vector) const
	{
		return TBounds(Min + Vector, Max + Vector, bIsValid);
	}

	FORCEINLINE TBounds operator-(const VectorType& Vector) const
	{
		return TBounds(Min - Vector, Max - Vector, bIsValid);
	}

	FORCEINLINE TBounds operator<<(const uint8 Value) const
	{
		return TBounds(Min << Value, Max << Value, bIsValid);
	}

	FORCEINLINE TBounds operator>>(const uint8 Value) const
	{
		return TBounds(Min >> Value, Max >> Value, bIsValid);
	}

	template<typename T = VectorType>
	FORCEINLINE auto operator&(const int32 MortonMask) const -> std::enable_if_t<std::is_same_v<T, F3DVector32>, TBounds<F3DVector32>>
	{
		return TBounds<F3DVector32>(Min & MortonMask, Max & MortonMask, bIsValid);
	}

	template<typename T = VectorType>
	FORCEINLINE auto operator&(const uint16 MortonMask) const -> std::enable_if_t<std::is_same_v<T, F3DVector10>, TBounds<F3DVector10>>
	{
		return TBounds<F3DVector10>(Min & MortonMask, Max & MortonMask, bIsValid);
	}

	FORCEINLINE bool operator!() const
	{
		return	Max.X == 0 && Max.Y == 0 && Max.Z == 0 &&
				Min.X == 0 && Min.Y == 0 && Min.Z == 0;
	}

	// Rounds the given bounds to the node-size of the given layer-index. Min will be rounded down, Max will be rounded up.
	template<typename T = VectorType>
	FORCEINLINE auto Round(const uint8 LayerIdx) const -> std::enable_if_t<std::is_same_v<T, F3DVector32>, TBounds<F3DVector32>>
	{
		const int32 NodeMask = ~(((1 << (10 - LayerIdx)) >> FNavMeshStatic::VoxelSizeExponent) - 1);
		TBounds<F3DVector32> Rounded = *this & NodeMask;

		// Round the Max bounds up, but only if it is smaller than the un-rounded bounds ( its possible for the un-rounded value to already equal the rounded-up ).
		if(Rounded.Max.X < Max.X) Rounded.Max.X += FNavMeshStatic::NodeSizes[LayerIdx];
		if(Rounded.Max.Y < Max.Y) Rounded.Max.Y += FNavMeshStatic::NodeSizes[LayerIdx];
		if(Rounded.Max.Z < Max.Z) Rounded.Max.Z += FNavMeshStatic::NodeSizes[LayerIdx];
		return Rounded;
	}

	// Rounds the given bounds to the node-size in morton-space of the given layer-index. Min will be rounded down, Max will be rounded up.
	template<typename T = VectorType>
	FORCEINLINE auto Round(const uint8 LayerIdx) const -> std::enable_if_t<std::is_same_v<T, F3DVector10>, TBounds<F3DVector10>>
	{
		TBounds<F3DVector10> Rounded = *this & FNavMeshStatic::MortonMasks[LayerIdx];
		Rounded.Max = Rounded.Max + FNavMeshStatic::MortonOffsets[LayerIdx] - 1; // Round the max up.
		return Rounded;
	}

	// Returns a list of morton-codes within the given bounds (in morton space).
	template<typename T = VectorType>
	auto GetMortonCodes(const uint8 LayerIndex) const -> std::enable_if_t<std::is_same_v<T, F3DVector10>, std::vector<uint_fast32_t>>
	{
		std::vector<uint_fast32_t> MortonCodes;
		for (uint_fast16_t X = Min.X; X < Max.X; X+=FNavMeshStatic::MortonOffsets[LayerIndex]) {
			for (uint_fast16_t Y = Min.Y; Y < Max.Y; Y+=FNavMeshStatic::MortonOffsets[LayerIndex]) {
				for (uint_fast16_t Z = Min.Z; Z < Max.Z; Z+=FNavMeshStatic::MortonOffsets[LayerIndex]) {
					MortonCodes.push_back(F3DVector10::ToMortonCode(X, Y, Z));
				}
			}
		}
		return MortonCodes;
	}

	// Returns the part of the bounds that intersects with another.
	FORCEINLINE TBounds GetIntersection(const TBounds& Other) const
	{
		const VectorType ClampedMin(
			FMath::Max(Min.X, Other.Min.X),
			FMath::Max(Min.Y, Other.Min.Y),
			FMath::Max(Min.Z, Other.Min.Z));
		const VectorType ClampedMax(
			FMath::Min(Max.X, Other.Max.X),
			FMath::Min(Max.Y, Other.Max.Y),
			FMath::Min(Max.Z, Other.Max.Z));
		return TBounds(ClampedMin, ClampedMax, bIsValid);
	}

	// Gets the remaining parts of the bounds that are not overlapping with the given bounds.
	// only supports F3DVector32 due to the nature of morton-codes.
	template<typename T = VectorType>
	auto GetNonOverlapping(const TBounds<F3DVector32>& Other) const -> std::enable_if_t<std::is_same_v<T, F3DVector32>, std::vector<TBounds<F3DVector32>>>
	{
		if(!IsValid()) return {};
		if(!Other.IsValid() || !HasSimpleOverlap(Other)) return { *this }; // Return the whole instance when there is no overlap between the two bounds.
		
		std::vector<TBounds> BoundsList;
		TBounds RemainingBounds = *this;
		
		if(Max.X > Other.Max.X){  // + X
			BoundsList.push_back(TBounds<F3DVector32>(VectorType(Other.Max.X, RemainingBounds.Min.Y, RemainingBounds.Min.Z), RemainingBounds.Max));
			RemainingBounds.Max.X = Other.Max.X;
		}if(Min.X < Other.Min.X){ // + X
			BoundsList.push_back(TBounds<F3DVector32>(RemainingBounds.Min, VectorType(Other.Min.X, RemainingBounds.Max.Y, RemainingBounds.Max.Z)));
			RemainingBounds.Min.X = Other.Min.X;
		}if(Max.Y > Other.Max.Y){ // + Y
			BoundsList.push_back(TBounds<F3DVector32>(VectorType(RemainingBounds.Min.X, Other.Max.Y, RemainingBounds.Min.Z), RemainingBounds.Max));
			RemainingBounds.Max.Y = Other.Max.Y;
		}if(Min.Y < Other.Min.Y){ // - Y
			BoundsList.push_back(TBounds<F3DVector32>(RemainingBounds.Min, VectorType(RemainingBounds.Max.X, Other.Min.Y, RemainingBounds.Max.Z)));
			RemainingBounds.Min.Y = Other.Min.Y;
		}if(Max.Z > Other.Max.Z){ // + Z
			BoundsList.push_back(TBounds<F3DVector32>(VectorType(RemainingBounds.Min.X, RemainingBounds.Min.Y, Other.Max.Z), RemainingBounds.Max));
		}if(Min.Z < Other.Min.Z) { // - Z
			BoundsList.push_back(TBounds<F3DVector32>(RemainingBounds.Min, VectorType(RemainingBounds.Max.X, RemainingBounds.Max.Y, Other.Min.Z)));
		}
		
		return BoundsList;
	}

	// Used to check if these bounds are overlapping with another.
	template<typename T = VectorType>
	FORCEINLINE auto HasSimpleOverlap(const TBounds<F3DVector32>& Other) const -> std::enable_if_t<std::is_same_v<T, F3DVector32>, bool>
	{
		return	Max.X > Other.Min.X && Min.X < Other.Max.X &&
				Max.Y > Other.Min.Y && Min.Y < Other.Max.Y &&
				Max.Z > Other.Min.Z && Min.Z < Other.Max.Z;
	}

	template<typename T = VectorType>
	FORCEINLINE auto ToMortonSpace(const F3DVector32& ChunkLocation) const -> std::enable_if_t<std::is_same_v<T, F3DVector32>, TBounds<F3DVector10>>
	{
		const F3DVector10 LocalMin = ( Min-ChunkLocation << FNavMeshStatic::VoxelSizeExponent).ToVector10();
		const F3DVector10 LocalMax = ((Max-ChunkLocation << FNavMeshStatic::VoxelSizeExponent) - FNavMeshStatic::SmallestNodeSize).ToVector10();
		return TBounds<F3DVector10>(LocalMin, LocalMax, IsValid());
	}

	template<typename T = VectorType>
	FORCEINLINE auto ToGlobalSpace(const F3DVector32& ChunkLocation) const -> std::enable_if_t<std::is_same_v<T, F3DVector10>, TBounds<F3DVector32>>
	{
		const F3DVector32 LocalMin = (F3DVector32(Min) >> FNavMeshStatic::VoxelSizeExponent) + ChunkLocation;
		const F3DVector32 LocalMax = ((F3DVector32(Max) + FNavMeshStatic::SmallestNodeSize) >> FNavMeshStatic::VoxelSizeExponent) + ChunkLocation;
		return TBounds<F3DVector32>(LocalMin, LocalMax, IsValid());
	}

	template<typename T = VectorType>
	FORCEINLINE auto Draw(const UWorld* World, const FColor Color = FColor::Black, const float Thickness = 1) const -> std::enable_if_t<std::is_same_v<T, F3DVector32>, void>
	{
		const F3DVector32 Center = (Min + Max) >> 1;
		const F3DVector32 Extents = (Max - Min) >> 1;
		DrawDebugBox(World, Center.ToVector(), Extents.ToVector(), Color, true, -1, 0, Thickness);
	}

	template<typename T = VectorType>
	FORCEINLINE auto Draw(const UWorld* World, const F3DVector32& ChunkLocation, const FColor Color = FColor::Black) const -> std::enable_if_t<std::is_same_v<T, F3DVector10>, void>
	{
		ToGlobalSpace(ChunkLocation).Draw(World, Color);
	}

	FORCEINLINE F3DVector32 GetCenter() const { return Min+Max >> 1; }
	FORCEINLINE F3DVector32 GetExtents() const { return Max-Min >> 1; }
	FORCEINLINE F3DVector32 GetLengths() const { return F3DVector32(Max.X - Min.X, Max.Y - Min.Y, Max.Z - Min.Z); }

	template<typename T = VectorType>
	FORCEINLINE auto HasOverlap(const UWorld* World) const -> std::enable_if_t<std::is_same_v<T, F3DVector32>, bool>
	{
		TRACE_CPUPROFILER_EVENT_SCOPE_STR("TBounds Has-Overlap");
		// DrawDebugBox(World, GetCenter().ToVector(), GetExtents().ToVector(), FColor::Blue, true, -1, 0, 2);
		return FPhysicsInterface::GeomOverlapBlockingTest(
			World,
			FCollisionShape::MakeBox(GetExtents().ToVector() - 0.1f), // Decrease by small amount to avoid floating-point inaccuracy.
			GetCenter().ToVector(),
			FQuat::Identity,
			ECollisionChannel::ECC_WorldStatic,
			FCollisionQueryParams::DefaultQueryParam,
			FCollisionResponseParams::DefaultResponseParam
		);
	}

	// Iterates over all nodes within these bounds.
	template<typename OffsetType, typename Func>
	void ForEachPoint(const OffsetType Offset, Func Callback) const {
		for (OffsetType X = Min.X; X < Max.X; X+=Offset) {
			for (OffsetType Y = Min.Y; Y < Max.Y; Y+=Offset) {
				for (OffsetType Z = Min.Z; Z < Max.Z; Z+=Offset) {
					Callback(VectorType(X, Y, Z));
				}
			}
		}
	}
};

/**
 * Pair of bounds for storing the previous/current bounds.
 *
 * @note Default type is F3DVector32.
 */
template<typename VectorType>
struct TBoundsPair
{
	static_assert(std::is_same_v<VectorType, F3DVector32> || std::is_same_v<VectorType, F3DVector10>, "TBoundsPair can only be instantiated with F3DVector32 or F3DVector10");
	
	TBounds<VectorType> Previous;
	TBounds<VectorType> Current;

	TBoundsPair() {}
	
	TBoundsPair(const TBounds<VectorType>& InPrevious, const TBounds<VectorType>& InCurrent)
		: Previous(InPrevious), Current(InCurrent) {}

	TBoundsPair(const TBounds<VectorType>& InPrevious, const AActor* Actor)
		: Previous(InPrevious), Current(Actor) {}

	FORCEINLINE bool AreEqual() const
	{
		return Previous.IsValid() && Previous.Equals(Current);
	}

	FORCEINLINE TBounds<VectorType> GetTotalBounds() const
	{
		return TBounds(Previous.Min.ComponentMin(Current.Min), Previous.Max.ComponentMax(Current.Max));
	}
};<|MERGE_RESOLUTION|>--- conflicted
+++ resolved
@@ -8,11 +8,7 @@
 typedef uint_fast32_t MortonCode;
 typedef uint_fast64_t ChunkKey;
 
-<<<<<<< HEAD
-// Directions within my custom navmesh are handles using 6 bits to represent '-XYZ +XYZ' values.
-=======
 // Directions within my custom navmesh are handled using 6 bits to represent '-XYZ +XYZ' values.
->>>>>>> bd80536f
 // For example, 0b001100 is negative on the Z, and positive on the X.
 typedef uint8 OctreeDirection;
 
