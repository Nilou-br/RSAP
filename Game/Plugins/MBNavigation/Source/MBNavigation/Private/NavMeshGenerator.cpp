﻿// Copyright Melvin Brink 2023. All Rights Reserved.

#include "NavMeshGenerator.h"
#include "NavMeshTypes.h"
#include "unordered_dense.h"
#include <chrono>
#include <ranges>

DEFINE_LOG_CATEGORY(LogNavMeshGenerator)


FNavMesh UNavMeshGenerator::Generate(const FBounds& LevelBounds)
{
	TRACE_CPUPROFILER_EVENT_SCOPE_STR("NavMesh Generate");
	if (!World)
	{
		UE_LOG(LogNavMeshGenerator, Error,
		       TEXT("Invalid 'World'. Cannot generate the navmesh without an existing world."))
		return FNavMesh();
	}

#if WITH_EDITOR
	const auto StartTime = std::chrono::high_resolution_clock::now();
#endif

	// Start generation
	NavMesh = FNavMesh();
	GenerateChunks(LevelBounds);

#if WITH_EDITOR
	const float DurationSeconds = std::chrono::duration_cast<std::chrono::milliseconds>(
		std::chrono::high_resolution_clock::now() - StartTime).count() / 1000.0f;
	// UE_LOG(LogNavMeshGenerator, Log, TEXT("Generation took : '%f' seconds"), DurationSeconds);
#endif

	return NavMesh;
}

/*
 * Create a grid of chunks filling the entire area of the level-boundaries.
 * Chunks are be placed so that their origin align with the world coordinates x0,y0,z0.
 */
void UNavMeshGenerator::GenerateChunks(const FBounds& LevelBounds)
{
	TRACE_CPUPROFILER_EVENT_SCOPE_STR("GenerateChunks");
	const F3DVector32 LevelMin = LevelBounds.Min;
	const F3DVector32 LevelMax = LevelBounds.Max;

	// Determine the min/max coordinates of the chunks.
	const int32 Mask = ~((1<<FNavMeshData::KeyShift)-1);
<<<<<<< HEAD
	F3DVector32 ChunksMinLoc;
	F3DVector32 ChunksMaxLoc;
	ChunksMinLoc.X = LevelMin.X & Mask;
	ChunksMinLoc.Y = LevelMin.Y & Mask;
	ChunksMinLoc.Z = LevelMin.Z & Mask;
	ChunksMaxLoc.X = LevelMax.X & Mask;
	ChunksMaxLoc.Y = LevelMax.Y & Mask;
	ChunksMaxLoc.Z = LevelMax.Z & Mask;
=======
	const F3DVector32 ChunksMinLoc(LevelMin.X & Mask, LevelMin.Y & Mask, LevelMin.Z & Mask);
	const F3DVector32 ChunksMaxLoc(LevelMax.X & Mask, LevelMax.Y & Mask, LevelMax.Z & Mask);
>>>>>>> bcc54996

	// Reserve room for all chunks in navmesh.
	const uint32 TotalChunks =
		((ChunksMaxLoc.X << FNavMeshData::KeyShift) - (ChunksMinLoc.X << FNavMeshData::KeyShift)) *
		((ChunksMaxLoc.Y << FNavMeshData::KeyShift) - (ChunksMinLoc.Y << FNavMeshData::KeyShift)) *
		((ChunksMaxLoc.Z << FNavMeshData::KeyShift) - (ChunksMinLoc.Z << FNavMeshData::KeyShift)) + 1;
	NavMesh.reserve(TotalChunks);

	if (TotalChunks <= 0)
	{
		UE_LOG(LogNavMeshGenerator, Warning, TEXT("Aborting generation due to a likely NaN value on the level-boundaries."))
		UE_LOG(LogNavMeshGenerator, Warning, TEXT("If you see this warning, please try generating again."))
		return;
	}

	// Fill navmesh with chunks.
	for (int32 X = ChunksMinLoc.X; X <= ChunksMaxLoc.X; X+=FNavMeshData::ChunkSize)
	{
		for (int32 Y = ChunksMinLoc.Y; Y <= ChunksMaxLoc.Y; Y+=FNavMeshData::ChunkSize)
		{
			for (int32 Z = ChunksMinLoc.Z; Z <= ChunksMaxLoc.Z; Z+=FNavMeshData::ChunkSize)
			{
				F3DVector32 ChunkLocation = F3DVector32(X, Y, Z);
				auto [ChunkIterator, IsInserted] = NavMesh.emplace(ChunkLocation.ToKey(), FChunk(ChunkLocation));

				FChunk* Chunk = &ChunkIterator->second;
				RasterizeStaticOctree(Chunk);
				SetNegativeNeighbourRelations(Chunk);
			}
		}
	}
}

/**
 * Rasterize the static part of the octree on a given chunk.
 */
void UNavMeshGenerator::RasterizeStaticOctree(FChunk* Chunk)
{
	FOctree* StaticOctree = Chunk->Octrees[0].Get();
	FNodesMap& FirstLayer = StaticOctree->Layers[0];

	// Create the root node, which is the same size as the chunk.
	const auto [NodePairIterator, IsInserted] = FirstLayer.emplace(0, FOctreeNode(0, 0, 0));
	if (!IsInserted)
	{
		UE_LOG(LogNavMeshGenerator, Error, TEXT("Error inserting node into the FNodesMap in ::RasterizeStaticOctree"));
		return;
	}

	// Get reference to inserted node.
	FOctreeNode& Node = NodePairIterator->second;

	// Set the ChunkBorder to touch all borders.
	Node.ChunkBorder = 0b111111;

	// Recursively rasterize each node until max depth is reached.
	RasterizeStaticNode(Chunk, Node, 0);
}

/**
 * Rasterize a static node, only if it occludes anything.
 * This method is called recursively until it either reaches the static-depth or if it doesn't occlude anything.
 */
void UNavMeshGenerator::RasterizeStaticNode(FChunk* Chunk, FOctreeNode& Node, const uint8 LayerIndex)
{
	TRACE_CPUPROFILER_EVENT_SCOPE_STR("RasterizeStaticNode");
	const F3DVector10 NodeLocalLoc = Node.GetLocalLocation();

	// Set neighbour relations.
	// SetNeighbourRelations(Node, Chunk->Location, LayerIndex);

	// If overlapping any static object.
	if (!HasOverlap(Node.GetGlobalLocation(Chunk->Location), LayerIndex)) return;
	Node.SetOccluded(true);

	// Stop recursion if end reached.
	if (LayerIndex >= FNavMeshData::StaticDepth) return;
	Node.SetFilled(true);

	const uint8 ChildLayerIndex = LayerIndex + 1;
	FNodesMap& ChildLayer = Chunk->Octrees[0].Get()->Layers[ChildLayerIndex];
	const int_fast16_t ChildOffset = FNavMeshData::NodeHalveSizes[LayerIndex];

	// Reserve memory for 8 child-nodes on the lower layer and initialize them.
	ChildLayer.reserve(8);
	for (uint8 i = 0; i < 8; ++i)
	{
		// Add the offset to certain children depending on their location in the parent.
		const uint_fast16_t ChildNodeLocalX = NodeLocalLoc.X + ((i & 1) ? ChildOffset : 0);
		const uint_fast16_t ChildNodeLocalY = NodeLocalLoc.Y + ((i & 2) ? ChildOffset : 0);
		const uint_fast16_t ChildNodeLocalZ = NodeLocalLoc.Z + ((i & 4) ? ChildOffset : 0);

		// Add child-node to current-layer and get its reference.
		FOctreeNode NewNode(ChildNodeLocalX, ChildNodeLocalY, ChildNodeLocalZ);
		const auto [NodePairIterator, IsInserted] = ChildLayer.emplace(NewNode.GetMortonCode(), NewNode);

		// Get reference to stored child-node.
		FOctreeNode& ChildNode = NodePairIterator->second;

		// Determine the chunk-border of this child-node.
		if (Node.ChunkBorder) // if parent touches a border, then at-least 4 of its children also do.
		{
			ChildNode.ChunkBorder |= (i & 1) ? DIRECTION_X_POSITIVE : DIRECTION_X_NEGATIVE;
			ChildNode.ChunkBorder |= (i & 2) ? DIRECTION_Y_POSITIVE : DIRECTION_Y_NEGATIVE;
			ChildNode.ChunkBorder |= (i & 4) ? DIRECTION_Z_POSITIVE : DIRECTION_Z_NEGATIVE;
			ChildNode.ChunkBorder &= Node.ChunkBorder; // Can only be against the same border(s) as the parent.
		}

		// Recursively rasterize this child-node.
		RasterizeStaticNode(Chunk, ChildNode, ChildLayerIndex);
	}
}

bool UNavMeshGenerator::HasOverlap(const F3DVector32& NodeGlobalLocation, const uint8 LayerIndex)
{
	TRACE_CPUPROFILER_EVENT_SCOPE_STR("HasOverlap");
	return World->OverlapBlockingTestByChannel(
		FVector(NodeGlobalLocation.X + FNavMeshData::NodeHalveSizes[LayerIndex],
		        NodeGlobalLocation.Y + FNavMeshData::NodeHalveSizes[LayerIndex],
		        NodeGlobalLocation.Z + FNavMeshData::NodeHalveSizes[LayerIndex]),
		FQuat::Identity,
		ECollisionChannel::ECC_WorldStatic,
		FNavMeshData::CollisionBoxes[LayerIndex]
	);
}

/**
 * Sets all the neighbour relations on the nodes within the static octree of the given chunk.
 * 
 * If a neighbour is found, it's layer-index will be added to the node's neighbours,
 * and vice versa the node's layer-index on the found-neighbour
 *
 * Only neighbouring node's on the same-layer as, or higher than ( lower res ), will be added as a neighbour on a node.
 * This means that node's cannot have neighbours smaller in size than themselves.
 *
 * @note should be called during the generation loop from negative most to positive most chunk.
 * 
 * @param Chunk Chunk holding the nodes you want to set the relations of.
 */
void UNavMeshGenerator::SetNegativeNeighbourRelations(const FChunk* Chunk)
{
	TRACE_CPUPROFILER_EVENT_SCOPE_STR("SetNegativeNeighbourRelations");

	// Loop through all static nodes sorted by morton-code.
	uint8 LayerIndex = 0;
	for (FNodesMap& NodesMap : Chunk->Octrees[0]->Layers)
	{
		for (auto& Node : NodesMap | std::views::values)
		{
			SetNodeRelations(Node, Chunk->Location, LayerIndex);
		}
		LayerIndex++;
	}
}

/**
 * Sets the neighbour relations in the negative direction of the given node.
 * 
 * @param Node: Node to set the relations of.
 * @param ChunkLocation: location of the chunk the given Node is in.
 * @param LayerIndex: layer-index of the given Node.
 */
void UNavMeshGenerator::SetNodeRelations(FOctreeNode& Node, const F3DVector32& ChunkLocation, const uint8 LayerIndex)
{
	TRACE_CPUPROFILER_EVENT_SCOPE_STR("SetNeighbourRelations");

	const F3DVector10 NodeLocalLocation = Node.GetLocalLocation();
	for (uint8 n = 0; n < 3; ++n)
	{
		const uint8 Direction = 0b100000 >> n;

		// Calculate ChunkOffset if the direction goes into a different chunk.
		F3DVector32 ChunkOffset(0, 0, 0);
		if (Node.ChunkBorder & Direction) {
			switch (Direction) {
			case DIRECTION_X_NEGATIVE:
				ChunkOffset.X = -FNavMeshData::ChunkSize;
				break;
			case DIRECTION_Y_NEGATIVE:
				ChunkOffset.Y = -FNavMeshData::ChunkSize;
				break;
			case DIRECTION_Z_NEGATIVE:
				ChunkOffset.Z = -FNavMeshData::ChunkSize;
				break;
			case DIRECTION_X_POSITIVE:
				ChunkOffset.X = FNavMeshData::ChunkSize;
				break;
			case DIRECTION_Y_POSITIVE:
				ChunkOffset.Y = FNavMeshData::ChunkSize;
				break;
			case DIRECTION_Z_POSITIVE:
				ChunkOffset.Z = FNavMeshData::ChunkSize;
				break;
			default:
				break;
			}
		}

		// Get the location we want to check by applying an offset based on its layer ( the size of the node in global space ).
		F3DVector10 LocalLocationToCheck;
		switch (Direction) {
		case DIRECTION_X_NEGATIVE:
			LocalLocationToCheck = NodeLocalLocation - F3DVector10(FNavMeshData::MortonOffsets[LayerIndex], 0, 0);
			break;
		case DIRECTION_Y_NEGATIVE:
			LocalLocationToCheck = NodeLocalLocation - F3DVector10(0, FNavMeshData::MortonOffsets[LayerIndex], 0);
			break;
		case DIRECTION_Z_NEGATIVE:
			LocalLocationToCheck = NodeLocalLocation - F3DVector10(0, 0, FNavMeshData::MortonOffsets[LayerIndex]);
			break;
		case DIRECTION_X_POSITIVE:
			LocalLocationToCheck = NodeLocalLocation + F3DVector10(FNavMeshData::MortonOffsets[LayerIndex], 0, 0);
			break;
		case DIRECTION_Y_POSITIVE:
			LocalLocationToCheck = NodeLocalLocation + F3DVector10(0, FNavMeshData::MortonOffsets[LayerIndex], 0);
			break;
		case DIRECTION_Z_POSITIVE:
			LocalLocationToCheck = NodeLocalLocation + F3DVector10(0, 0, FNavMeshData::MortonOffsets[LayerIndex]);
			break;
		default:
			break;
		}

		// Find chunk the neighbour is in.
		const uint_fast64_t Key = (ChunkLocation + ChunkOffset).ToKey();
		const auto ChunkIterator = NavMesh.find(Key);
		if (ChunkIterator == NavMesh.end()) continue;
		const FChunk& NeighbourChunk = ChunkIterator->second;

		// Get morton-code we want to start checking from the calculated location.
		uint_fast32_t MortonCodeToCheck = FOctreeNode::GetMortonCodeFromLocalLocation(LocalLocationToCheck);
		
		// Check each layer starting from the Node's current layer down until the lowest resolution node.
		// Nodes can only have neighbours the same size, or bigger, than itself.
		for (int LayerIndexToCheck = LayerIndex; LayerIndexToCheck >= 0; --LayerIndexToCheck)
		{
			// Try to find neighbour
			const auto NodeIterator = NeighbourChunk.Octrees[0]->Layers[LayerIndexToCheck].find(MortonCodeToCheck);
			if (NodeIterator == NeighbourChunk.Octrees[0]->Layers[LayerIndexToCheck].end()) // If not found.
			{
				// Continue the loop by setting the MortonCodeToCheck to the parent's morton-code.
				// This way you will eventually find the node located in this direction.
				MortonCodeToCheck = FOctreeNode::GetParentMortonCode(MortonCodeToCheck, LayerIndexToCheck);
				continue;
			}
			const uint8 NeighbourLayerIndex = LayerIndexToCheck;

			// Get the found neighbour from iterator and set the FoundNeighbourLayerIndex on the Node.Neighbours for this direction,
			// and the Node's layer-index to the Neighbouring-Node.Neighbours for opposite direction ( where we are looking from ).
			// If the neighbour has any children, then call RecursiveSetChildNodesRelation.
			FOctreeNode* NeighbourNode = &NodeIterator->second;
			switch (Direction)
			{
			case DIRECTION_X_NEGATIVE:
				Node.Neighbours.NeighbourX_N = NeighbourLayerIndex;
				NeighbourNode->Neighbours.NeighbourX_P = LayerIndexToCheck;
				RecursiveSetChildNodesRelation(NeighbourNode, NeighbourChunk, NeighbourLayerIndex, LayerIndex, DIRECTION_X_POSITIVE);
				break;
			case DIRECTION_Y_NEGATIVE:
				Node.Neighbours.NeighbourY_N = NeighbourLayerIndex;
				NeighbourNode->Neighbours.NeighbourY_P = LayerIndexToCheck;
				RecursiveSetChildNodesRelation(NeighbourNode, NeighbourChunk, NeighbourLayerIndex, LayerIndex, DIRECTION_Y_POSITIVE);
				break;
			case DIRECTION_Z_NEGATIVE:
				Node.Neighbours.NeighbourZ_N = NeighbourLayerIndex;
				NeighbourNode->Neighbours.NeighbourZ_P = LayerIndexToCheck;
				RecursiveSetChildNodesRelation(NeighbourNode, NeighbourChunk, NeighbourLayerIndex, LayerIndex, DIRECTION_Z_POSITIVE);	
				break;
			default:
				break;
			}
			
			break;
		}
	}
}

/**
 * Recursively sets all child node's Neighbour in given Direction to the given LayerIndex,
 * where the children are against the edge of the given Node in given Direction.
 *
 * @param Node The Node where its children will have their Neighbour in given Direction set to LayerIndexToSet.
 * @param Chunk The Chunk the Node is in.
 * @param LayerIndex Layer-index of the given Node.
 * @param LayerIndexToSet LayerIndex of the Neighbour that will be set on the children.
 * @param Direction Direction of Neighbour.
 * 
 */
void UNavMeshGenerator::RecursiveSetChildNodesRelation(const FOctreeNode* Node, const FChunk& Chunk, const uint8 LayerIndex, const uint8 LayerIndexToSet, const uint8 Direction)
{
	if(!Node->IsFilled()) return;
	
	const F3DVector10 ParentLocalLocation = Node->GetLocalLocation();
	const uint8 ChildLayerIndex = LayerIndex+1;
	const uint16 MortonOffset = FNavMeshData::MortonOffsets[ChildLayerIndex];
	std::array<uint_fast32_t, 4> ChildMortonCodes;
	switch (Direction)
	{
	case DIRECTION_X_POSITIVE:
		ChildMortonCodes[0] = (ParentLocalLocation+F3DVector10(MortonOffset,		0,				0)).ToMortonCode();				// 2nd child
		ChildMortonCodes[1] = (ParentLocalLocation+F3DVector10(MortonOffset,		MortonOffset,	0)).ToMortonCode();				// 4th child
		ChildMortonCodes[2] = (ParentLocalLocation+F3DVector10(MortonOffset,		0,				MortonOffset)).ToMortonCode();	// 6th child
		ChildMortonCodes[3] = (ParentLocalLocation+F3DVector10(MortonOffset,		MortonOffset,	MortonOffset)).ToMortonCode();	// 8th child
		break;
	case DIRECTION_Y_POSITIVE:
		ChildMortonCodes[0] = (ParentLocalLocation+F3DVector10(0,				MortonOffset,	0)).ToMortonCode();				// 3rd child
		ChildMortonCodes[1] = (ParentLocalLocation+F3DVector10(MortonOffset,		MortonOffset,	0)).ToMortonCode();				// 4th child
		ChildMortonCodes[2] = (ParentLocalLocation+F3DVector10(0,				MortonOffset,	MortonOffset)).ToMortonCode();	// 7th child
		ChildMortonCodes[3] = (ParentLocalLocation+F3DVector10(MortonOffset,		MortonOffset,	MortonOffset)).ToMortonCode();	// 8th child
		break;
	case DIRECTION_Z_POSITIVE:
		ChildMortonCodes[0] = (ParentLocalLocation+F3DVector10(0,				0,				MortonOffset)).ToMortonCode();	// 5th child
		ChildMortonCodes[1] = (ParentLocalLocation+F3DVector10(MortonOffset,		0,				MortonOffset)).ToMortonCode();	// 6th child
		ChildMortonCodes[2] = (ParentLocalLocation+F3DVector10(0,				MortonOffset,	MortonOffset)).ToMortonCode();	// 7th child
		ChildMortonCodes[3] = (ParentLocalLocation+F3DVector10(MortonOffset,		MortonOffset,	MortonOffset)).ToMortonCode();	// 8th child
		break;
	default:
		break;
	}
	
	for (auto ChildMortonCode : ChildMortonCodes)
	{
		const auto NodeIterator = Chunk.Octrees[0]->Layers[ChildLayerIndex].find(ChildMortonCode);
		FOctreeNode* ChildNode = &NodeIterator->second;
		ChildNode->Neighbours.SetFromDirection(LayerIndexToSet, Direction);
		RecursiveSetChildNodesRelation(ChildNode, Chunk, ChildLayerIndex, LayerIndexToSet, Direction);
	}
}<|MERGE_RESOLUTION|>--- conflicted
+++ resolved
@@ -48,19 +48,8 @@
 
 	// Determine the min/max coordinates of the chunks.
 	const int32 Mask = ~((1<<FNavMeshData::KeyShift)-1);
-<<<<<<< HEAD
-	F3DVector32 ChunksMinLoc;
-	F3DVector32 ChunksMaxLoc;
-	ChunksMinLoc.X = LevelMin.X & Mask;
-	ChunksMinLoc.Y = LevelMin.Y & Mask;
-	ChunksMinLoc.Z = LevelMin.Z & Mask;
-	ChunksMaxLoc.X = LevelMax.X & Mask;
-	ChunksMaxLoc.Y = LevelMax.Y & Mask;
-	ChunksMaxLoc.Z = LevelMax.Z & Mask;
-=======
 	const F3DVector32 ChunksMinLoc(LevelMin.X & Mask, LevelMin.Y & Mask, LevelMin.Z & Mask);
 	const F3DVector32 ChunksMaxLoc(LevelMax.X & Mask, LevelMax.Y & Mask, LevelMax.Z & Mask);
->>>>>>> bcc54996
 
 	// Reserve room for all chunks in navmesh.
 	const uint32 TotalChunks =
